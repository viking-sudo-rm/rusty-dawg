--- conflicted
+++ resolved
@@ -29,11 +29,7 @@
 impl<E, W> Default for Dawg<E, W>
 where
     E: Eq + Ord + Serialize + for<'a> Deserialize<'a> + Copy + Debug,
-<<<<<<< HEAD
-    W: Weight + Serialize + for<'a> Deserialize<'a> + Clone,
-=======
     W: Weight + Serialize + for<'a> Deserialize<'a>,
->>>>>>> 9f4aa769
 {
     fn default() -> Self {
         Self::new()
@@ -387,9 +383,6 @@
         println!("Start build!");
         let chars: Vec<char> = corpus.chars().collect();
         dawg.build(&chars);
-<<<<<<< HEAD
-        println!("Done");
-
         // FIXME
         // dawg.recompute_lengths();
         // assert_eq!(dawg.get_max_factor_length("How".chars().collect()), 3);
@@ -402,19 +395,6 @@
         //     dawg.get_max_factor_length("However, the zzz".chars().collect()),
         //     13
         // );
-=======
-        dawg.recompute_lengths();
-        assert_eq!(dawg.get_max_factor_length("How".chars().collect()), 3);
-        assert_eq!(dawg.get_max_factor_length("However,".chars().collect()), 8);
-        assert_eq!(
-            dawg.get_max_factor_length("static~However, the farce".chars().collect()),
-            15
-        );
-        assert_eq!(
-            dawg.get_max_factor_length("However, the zzz".chars().collect()),
-            13
-        );
->>>>>>> 9f4aa769
     }
 
     #[test]
