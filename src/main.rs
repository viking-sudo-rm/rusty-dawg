// Implementation of Suffix DFA in Rust.
//
// See here for Graph info:
// https://docs.rs/petgraph/latest/petgraph/graph/struct.Graph.html
//
// See here for Suffix Automaton algorithm in Python:
// https://github.com/viking-sudo-rm/knn-transformers/blob/master/src/suffix_dfa_builder.py
//

extern crate anyhow;
extern crate bincode;
extern crate bitvec;
extern crate clap;
<<<<<<< HEAD
extern crate comparator;
=======
extern crate flate2;
>>>>>>> 6589f6e3
extern crate kdam;
extern crate memmap2;
extern crate rusty_dawg;
extern crate serde;
extern crate serde_json;
extern crate substring;
extern crate tempfile;
extern crate tokenizers;
extern crate unicode_segmentation;

<<<<<<< HEAD
mod build_cdawg;
mod cdawg;
=======
mod data_reader;
>>>>>>> 6589f6e3
mod dawg;
mod evaluator;
mod graph;
mod io;
mod stat_utils;
mod tokenize;
mod weight;

use serde::{Deserialize, Serialize};
use std::cmp::min;
use std::cmp::Ord;
use std::convert::TryFrom;
use std::convert::TryInto;
use std::fmt::Debug;

use io::Save;

use clap::Parser;
use std::fs;
use std::mem::size_of;

use kdam::{tqdm, BarExt};

use build_cdawg::build_cdawg;
use dawg::Dawg;
use evaluator::Evaluator;

use graph::avl_graph::edge::Edge;
use graph::avl_graph::node::Node;
use graph::indexing::DefaultIx;
use graph::memory_backing::{DiskBacking, MemoryBacking, RamBacking};

use data_reader::{DataReader, PileReader, TxtReader};

use tokenize::{NullTokenIndex, PretrainedTokenizer, TokenIndex, Tokenize};
use weight::DefaultWeight;
use cdawg::cdawg_edge_weight::CdawgEdgeWeight;

// Node and edge weight types.
type N = DefaultWeight;

#[derive(Parser, Debug)]
#[command(
author = "William Merrill <willm@nyu.edu>",
version, about, long_about = None,
)]
pub struct Args {
    #[arg(long)]
    train_path: String,
    #[arg(long, default_value = "")]
    test_path: String,
    #[arg(long, default_value = "")]
    save_path: String,
    #[arg(long, default_value = "")]
    results_path: String,

    // This value can take on the following values:
    // `whitespace`, and every huggingface tokenizer, e.g. `gpt2`, `bert-base-uncased`, etc.
    #[arg(long, default_value = "gpt2")]
    tokenizer: String,
    #[arg(long, default_value = "txt")]
    data_reader: String,

    #[arg(long, default_value = "u32")]
    utype: String,

    #[arg(long, default_value_t = 0)]
    truncate_test: usize,
    #[arg(long, default_value_t = 0)]
    n_eval: usize,
    #[arg(long, default_value_t = 10)]
    max_length: u64,
    // Max length of a state in the Dawg.
    #[arg(long, default_value_t = -1)]
    max_state_length: i64,

    #[arg(long)]
    disk_path: Option<String>,
    #[arg(long)]
    split_token: Option<String>,

    #[arg(long, default_value_t = 2.)]
    nodes_ratio: f64,
    #[arg(long, default_value_t = 3.)]
    edges_ratio: f64,
    // Estimate of the number of tokens, used to allocate DAWG.
    #[arg(long, default_value_t = 200000000)]
    n_tokens: usize,

    // Amount of input to read at a time while consuming file. Defaults to 10 GB.
    #[arg(long, default_value_t = 10000000000)]
    buf_size: usize,

    // CDAWG args.
    #[arg(long, short, action)]
    cdawg: bool,
    #[arg(long)]
    train_vec_path: Option<String>,
}

fn main() -> Result<(), Box<dyn std::error::Error>> {
    let args = Args::parse();

    if args.cdawg {
        println!("Building CDAWG instead of DAWG...");
        return match args.disk_path.clone() {
            Some(path) => {
                type Mb = DiskBacking<N, CdawgEdgeWeight<DefaultIx>, DefaultIx>;
                let mb = Mb::new(path);
                Ok(build_cdawg::<Mb>(args, mb)?)
            },
            None => {
                type Mb = RamBacking<N, CdawgEdgeWeight<DefaultIx>, DefaultIx>;
                let mb = Mb::default();
                Ok(build_cdawg::<Mb>(args, mb)?)
            },
        };
    }

    match args.disk_path.clone() {
        Some(path) => println!("DAWG on disk: {}", path),
        None => println!("DAWG in RAM"),
    };

    // Messy, but it works.
    if args.utype == "u16" {
        type E = u16;
        match args.disk_path.clone() {
            Some(path) => {
                type Mb = DiskBacking<N, E, DefaultIx>;
                let mb = Mb::new(path);
                run_rusty_dawg::<E, Mb>(args, mb)
            }
            None => {
                type Mb = RamBacking<N, E, DefaultIx>;
                let mb = Mb::default();
                run_rusty_dawg::<E, Mb>(args, mb)
            }
        }
    } else if args.utype == "u32" {
        type E = u32;
        match args.disk_path.clone() {
            Some(path) => {
                type Mb = DiskBacking<N, E, DefaultIx>;
                let mb = Mb::new(path);
                run_rusty_dawg::<E, Mb>(args, mb)
            }
            None => {
                type Mb = RamBacking<N, E, DefaultIx>;
                let mb = Mb::default();
                run_rusty_dawg::<E, Mb>(args, mb)
            }
        }
    } else if args.utype == "usize" {
        type E = usize;
        match args.disk_path.clone() {
            Some(path) => {
                type Mb = DiskBacking<N, E, DefaultIx>;
                let mb = Mb::new(path);
                run_rusty_dawg::<E, Mb>(args, mb)
            }
            None => {
                type Mb = RamBacking<N, E, DefaultIx>;
                let mb = Mb::default();
                run_rusty_dawg::<E, Mb>(args, mb)
            }
        }
    } else {
        panic!("Invalid usize type: {}", args.utype);
    }
}

fn run_rusty_dawg<E, Mb>(args: Args, mb: Mb) -> Result<(), Box<dyn std::error::Error>>
where
    E: Eq
        + Ord
        + Serialize
        + for<'a> Deserialize<'a>
        + Copy
        + Debug
        + TryInto<usize>
        + TryFrom<usize>
        + 'static
        + TryInto<u32>
        + TryFrom<u32>,
    usize: TryFrom<E>,
    u64: TryFrom<E>,
    Mb: MemoryBacking<N, E, DefaultIx>,
    <E as TryFrom<usize>>::Error: Debug,
    Dawg<E, N, DefaultIx, Mb>: io::Save,
{
    println!("sizeof(Ix) {}B", size_of::<DefaultIx>());
    println!("sizeof(N) {}B", size_of::<N>());
    println!("sizeof(E) {}B", size_of::<E>());
    println!("sizeof(Node): {}B", size_of::<Node<N, DefaultIx>>());
    println!("sizeof(Edge): {}B", size_of::<Edge<E, DefaultIx>>());

    let mut index: Box<dyn Tokenize<E>> = if args.tokenizer == "whitespace" {
        Box::new(TokenIndex::new())
    } else if args.tokenizer == "null" {
        Box::new(NullTokenIndex::new())
    } else {
        Box::new(PretrainedTokenizer::new(&args.tokenizer))
    };

    let train_file = fs::File::open(args.train_path.as_str())?;
    let n_bytes = train_file.metadata().unwrap().len();
    let eval_threshold = if args.n_eval == 0 {
        0
    } else {
        args.n_tokens / args.n_eval
    };
    let buf_size: usize = min(n_bytes.try_into().unwrap(), args.buf_size);
    let reader: Box<DataReader> = if args.data_reader == "pile" {
        Box::new(PileReader::new(args.train_path).unwrap())
    } else {
        Box::new(TxtReader::new(
            train_file,
            buf_size,
            args.split_token.clone(),
        ))
    };

    let test_raw: String = if args.test_path.is_empty() {
        "".to_string()
    } else {
        fs::read_to_string(args.test_path.as_str()).expect("Error loading test")
    };
    index.build(&test_raw); // Either the tokenizer must be pretrained or test must contain all tokens!
    let doc_id_token = E::try_from(index.get_count()).unwrap(); // The token used to store document IDs.
    let mut test: Vec<E> = index.tokenize(&test_raw);
    let old_test_len = test.len();
    if args.truncate_test > 0 {
        test = test[0..args.truncate_test].to_vec();
    }
    let mut evaluator = Evaluator::new(&test, args.max_length);
    println!("#(test): {}/{}", test.len(), old_test_len);

    let n_nodes = (args.nodes_ratio * (args.n_tokens as f64)).ceil() as usize;
    let n_edges = (args.edges_ratio * (args.n_tokens as f64)).ceil() as usize;
    let max_length: Option<u64> = if !args.max_state_length.is_negative() {
        Some(args.max_state_length.try_into().unwrap())
    } else {
        None
    };

    let mut dawg: Dawg<E, N, DefaultIx, Mb> =
        Dawg::with_capacity_mb(mb, max_length, n_nodes, n_edges);

    let mut idx = 0;
    let mut last = dawg.get_initial();
    let mut length = 0;
    let mut pbar = tqdm!(total = args.n_tokens);
    for (doc_id, doc) in reader {
        let tokens = index.tokenize(doc.as_str());
        for token in &tokens {
            (last, length) = dawg.extend(*token, last, length);
            if eval_threshold != 0 && idx % eval_threshold == 0 && idx != 0 {
                println!("Evaluating...");
                evaluator.evaluate(&dawg, idx);
                if !args.results_path.is_empty() {
                    evaluator.to_json(&args.results_path)?;
                }
            }
            idx += 1;
            pbar.update(1);
        }
        (last, length) = dawg.end_document(last, doc_id_token, doc_id.try_into().unwrap());
    }

    eprintln!();
    println!("Completed!");
    println!(
        "  token/byte: {:.2} (tokens={})",
        (idx as f64) / (n_bytes as f64),
        idx
    );
    println!(
        "  node/token: {:.2} (nodes={})",
        (dawg.node_count() as f64) / (idx as f64),
        dawg.node_count()
    );
    println!(
        "  edge/token: {:.2} (edges={})",
        (dawg.edge_count() as f64) / (idx as f64),
        dawg.edge_count()
    );
    println!("  Balance ratio: {}", dawg.balance_ratio(1));

    if !args.save_path.is_empty() {
        println!("Saving DAWG...");
        dawg.save(&args.save_path)?;
        println!("Successfully saved DAWG to {}!", &args.save_path);
    }
    Ok(())
}<|MERGE_RESOLUTION|>--- conflicted
+++ resolved
@@ -11,11 +11,8 @@
 extern crate bincode;
 extern crate bitvec;
 extern crate clap;
-<<<<<<< HEAD
+extern crate flate2;
 extern crate comparator;
-=======
-extern crate flate2;
->>>>>>> 6589f6e3
 extern crate kdam;
 extern crate memmap2;
 extern crate rusty_dawg;
@@ -26,12 +23,9 @@
 extern crate tokenizers;
 extern crate unicode_segmentation;
 
-<<<<<<< HEAD
+mod data_reader;
 mod build_cdawg;
 mod cdawg;
-=======
-mod data_reader;
->>>>>>> 6589f6e3
 mod dawg;
 mod evaluator;
 mod graph;
@@ -124,6 +118,9 @@
     // Amount of input to read at a time while consuming file. Defaults to 10 GB.
     #[arg(long, default_value_t = 10000000000)]
     buf_size: usize,
+
+    #[arg(long, short, action)]
+    single_string: bool,  // Don't end document between documents.
 
     // CDAWG args.
     #[arg(long, short, action)]
