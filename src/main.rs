--- conflicted
+++ resolved
@@ -45,10 +45,6 @@
 use stat_utils::*;
 use tokenize::{NullTokenIndex, TokenIndex, Tokenize};
 use weight::weight40::DefaultWeight;
-<<<<<<< HEAD
-=======
-use weight::{Weight40, WeightMinimal};
->>>>>>> c8a46db6
 
 // Node and edge weight types.
 type N = DefaultWeight;
@@ -137,11 +133,7 @@
     create_lms(&args, &mut gen_lms);
     let mut gen_evaluator = Evaluator::new(&mut gen_lms, &gen, args.max_length);
 
-<<<<<<< HEAD
     let mut dawg: Dawg<E, N> = Dawg::with_capacity(2 * train.len(), 3 * train.len());
-=======
-    let mut dawg: Dawg<E, N> = Dawg::with_capacity(2 * train.len());
->>>>>>> c8a46db6
     let mut last = dawg.get_initial();
     for (idx, token) in tqdm!(train.iter()).enumerate() {
         last = dawg.extend(*token, last);
