--- conflicted
+++ resolved
@@ -42,10 +42,7 @@
 use stat_utils::*;
 use tokenize::{NullTokenIndex, TokenIndex, Tokenize};
 use weight::weight40::DefaultWeight;
-<<<<<<< HEAD
 use weight::WeightMinimal;
-=======
->>>>>>> 013c2cc0
 
 // Node and edge weight types.
 type N = DefaultWeight;
