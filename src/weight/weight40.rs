--- conflicted
+++ resolved
@@ -48,13 +48,7 @@
 
     fn increment_count(&mut self) { }
 
-<<<<<<< HEAD
     fn get_count(&self) -> u64 { 0 }
-=======
-    fn get_count(&self) -> u64 {
-        self.count as u64
-    }
->>>>>>> 013c2cc0
 }
 
 #[cfg(test)]
