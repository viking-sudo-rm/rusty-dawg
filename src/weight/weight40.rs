--- conflicted
+++ resolved
@@ -105,11 +105,7 @@
         if self.failure == DefaultIx::max_value() {
             return None;
         }
-<<<<<<< HEAD
-        Some(NodeIndex::new(self.failure.index()))
-=======
         Some(NodeIndex::new(self.failure.index() as usize))
->>>>>>> c8a46db6
     }
 
     fn set_failure(&mut self, failure: Option<NodeIndex>) {
@@ -124,11 +120,7 @@
     }
 
     fn get_count(&self) -> u64 {
-<<<<<<< HEAD
-        self.count as u64
-=======
         return self.count as u64;
->>>>>>> c8a46db6
     }
 }
 
