#!/usr/bin/bash

./target/release/rusty-dawg \
    --train-path data/wikitext-2-raw/wiki.train.raw \
    --test-path data/wikitext-2-raw/wiki.valid.raw \
    --save-path data/wikitext2_origin.dawg \
    --results-path data/wikitext2.json \
    --n-eval 0 \
<<<<<<< HEAD
    --tokenizer gpt2
=======
    --nodes-ratio 1.25 \
    --edges-ratio 2.20 \
    --tokenize
>>>>>>> 18fda0ea
    # -f 0 -f 1024 -f 2048 -f 4096 -f 8192 -f 16384 \
    # -d 0.01 -d 0.05 -d 0.1 -d 0.3 -d 0.5 \
    # -n 4 \
    # -i 0.9 -i 0.95 \
    # --tokenize<|MERGE_RESOLUTION|>--- conflicted
+++ resolved
@@ -6,13 +6,9 @@
     --save-path data/wikitext2_origin.dawg \
     --results-path data/wikitext2.json \
     --n-eval 0 \
-<<<<<<< HEAD
-    --tokenizer gpt2
-=======
     --nodes-ratio 1.25 \
     --edges-ratio 2.20 \
-    --tokenize
->>>>>>> 18fda0ea
+    --tokenizer gpt2
     # -f 0 -f 1024 -f 2048 -f 4096 -f 8192 -f 16384 \
     # -d 0.01 -d 0.05 -d 0.1 -d 0.3 -d 0.5 \
     # -n 4 \
