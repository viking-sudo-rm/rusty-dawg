--- conflicted
+++ resolved
@@ -22,8 +22,4 @@
     --n-eval 0 \
     --nodes-ratio 1.25 \
     --edges-ratio 2.20 \
-<<<<<<< HEAD
-    --tokenizer "whitespace"
-=======
-    --tokenizer "whitespace"
->>>>>>> d260325a
+    --tokenizer "whitespace"