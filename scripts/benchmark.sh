--- conflicted
+++ resolved
@@ -1,8 +1,4 @@
-<<<<<<< HEAD
-#!/usr/bin/env bash
-=======
-#!/usr/bin/zsh
->>>>>>> ed35a081
+#!/usr/bin/env zsh
 
 DATA_PATH="${DATA:-data}"
 
@@ -24,13 +20,7 @@
     --results-path "" \
     --n-eval 0 \
     --tokenize
-<<<<<<< HEAD
-size=$(ls -lh /tmp/$1.dawg | awk '{print  $5}')
-rm /tmp/$1.dawg
-echo -e "\n============\nsize: $size"
-=======
 
 # size=$(ls -lh /tmp/$1.dawg | awk '{print  $5}')
 # rm /tmp/$1.dawg
-# echo "\n=====\nsize: $size"
->>>>>>> ed35a081
+# echo "\n=====\nsize: $size"