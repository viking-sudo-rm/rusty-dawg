#!/usr/bin/bash
# This script can be used to set up dependencies for using the Python package (and API) after a build has finished.

# First, install and setup Miniconda.
mkdir -p ~/miniconda3
wget https://repo.anaconda.com/miniconda/Miniconda3-latest-Linux-x86_64.sh -O ~/miniconda3/miniconda.sh
bash ~/miniconda3/miniconda.sh -b -u -p ~/miniconda3
rm -rf ~/miniconda3/miniconda.sh
~/miniconda3/bin/conda init bash
<<<<<<< HEAD
source ~/.bashrc  # Don't re-init current shell.
=======
source /home/willm/.bashrc  # Don't re-init current shell.
>>>>>>> 8e6e7fb1

# Install pip dependencies.
pip install maturin
pip install transformers
pip install flask

# Build the Python bindings.
source scripts/rebuild_bindings.sh<|MERGE_RESOLUTION|>--- conflicted
+++ resolved
@@ -7,11 +7,7 @@
 bash ~/miniconda3/miniconda.sh -b -u -p ~/miniconda3
 rm -rf ~/miniconda3/miniconda.sh
 ~/miniconda3/bin/conda init bash
-<<<<<<< HEAD
-source ~/.bashrc  # Don't re-init current shell.
-=======
-source /home/willm/.bashrc  # Don't re-init current shell.
->>>>>>> 8e6e7fb1
+source ~/.bashrc  # Reconfigure current shell.
 
 # Install pip dependencies.
 pip install maturin
