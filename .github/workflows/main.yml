name: CI

concurrency:
  group: ${{ github.workflow }}-${{ github.ref }}
  cancel-in-progress: true

on:
  pull_request:
    branches:
    - main
  push:
    branches:
    - main
    tags:
    - 'v*.*.*'

jobs:
  rust_checks:
    name: ${{ matrix.task.name }} (${{ matrix.os }})
    runs-on: ${{ matrix.os }}
    env:
      RUST_BACKTRACE: full
      RUSTC_WRAPPER: sccache
      RUSTV: ${{ matrix.rust }}
      SCCACHE_CACHE_SIZE: 1G
      CACHE_PREFIX: v1
    strategy:
      fail-fast: false
      matrix:
        os: [ubuntu-latest]
        rust: [stable]
        task:
          - name: Test
            run: cargo test

          - name: Format
            run: |
              rustup component add rustfmt
              cargo fmt -- --check

          - name: Lint
            run: |
              rustup component add clippy
              make lint

          - name: Benchmark
            run: |
              # Install deps.
              echo "=========== Installing zsh ============"
              sudo apt-get install zsh

              # Build release.
              echo "============= Compiling ==============="
              cargo build --release

              # Download data files.
              echo "========== Downloading data ==========="
              pip install gdown
              gdown 1XRZA2eki_Z8M0QrYN4BrbN7dghMYqYby
              unzip data.zip

              # Run benchmark.
              echo "========= Running benchmark ==========="
              ./scripts/benchmark.sh wikitext-2-raw

    steps:
      - uses: actions/checkout@v4

      - uses: actions/setup-python@v5
        with:
          python-version: '3.10'

      - name: Prepare environment (ubuntu-latest)
        if: matrix.os == 'ubuntu-latest'
        run: |
          echo "SCCACHE_DIR=$HOME/.cache/sccache" >> $GITHUB_ENV

      - name: Prepare environment (macos-latest)
        if: matrix.os == 'macos-latest'
        run: |
          echo "SCCACHE_DIR=$HOME/Library/Caches/Mozilla.sccache" >> $GITHUB_ENV

      - name: Install sccache (ubuntu-latest)
        if: matrix.os == 'ubuntu-latest'
        env:
          LINK: https://github.com/mozilla/sccache/releases/download
          SCCACHE_VERSION: v0.2.15
        run: |
          SCCACHE_FILE=sccache-$SCCACHE_VERSION-x86_64-unknown-linux-musl
          URL="$LINK/$SCCACHE_VERSION/$SCCACHE_FILE.tar.gz"
          echo "Downloading sccache from $URL"
          mkdir -p $HOME/.local/bin
          curl -L $URL | tar xz
          mv -f $SCCACHE_FILE/sccache $HOME/.local/bin/sccache
          chmod +x $HOME/.local/bin/sccache
          echo "$HOME/.local/bin" >> $GITHUB_PATH

      - name: Install sccache (macos-latest)
        if: matrix.os == 'macos-latest'
        run: |
          # brew update  # takes forever
          brew install sccache

      - name: Install Rust ${{ matrix.rust }}
        uses: actions-rs/toolchain@v1
        with:
          toolchain: ${{ matrix.rust }}
          profile: minimal
          override: true

      - name: Cache cargo registry and sccache
        uses: actions/cache@v4
        continue-on-error: false
        with:
          path: |
            ~/.cargo/registry
            ~/.cargo/git
            ${{ env.SCCACHE_DIR }}
          key: ${{ env.CACHE_PREFIX }}-${{ runner.os }}-${{ matrix.task.name }}-${{ hashFiles('**/Cargo.lock') }}
          restore-keys: |
            ${{ env.CACHE_PREFIX }}-${{ runner.os }}-${{ matrix.task.name }}-

      - name: Start sccache server
        run: sccache --start-server

      - name: ${{ matrix.task.name }}
        run: ${{ matrix.task.run }}

      - name: Stop sccache server
        run: sccache --stop-server || true

  python_build_linux:
    name: Python bindings (linux, ${{ matrix.target }})
    runs-on: ubuntu-latest
    strategy:
      fail-fast: false
      matrix:
        target: [s390x, ppc64le]
        # target: [x86_64, aarch64, s390x, ppc64le]  # FIXME: Randomly fail for some reason
    steps:
      - uses: actions/checkout@v4

      - uses: actions/setup-python@v5
        with:
          python-version: '3.10'

      - name: Install system dependencies
        run:
          sudo apt-get install -y pkg-config libssl-dev libudev-dev

      - name: Build wheels
        uses: PyO3/maturin-action@v1
        with:
          target: ${{ matrix.target }}
          args: --release --out dist --find-interpreter
          sccache: 'true'
          manylinux: auto
          working-directory: bindings/python

      - name: Upload wheels
        uses: actions/upload-artifact@v4
        with:
          name: wheels
          path: bindings/python/dist

  python_build_windows:
    name: Python bindings (windows, ${{ matrix.target }})
    runs-on: windows-latest
    strategy:
      fail-fast: false
      matrix:
        target: [x64]
    steps:
      - uses: actions/checkout@v4

      - uses: actions/setup-python@v5
        with:
          python-version: '3.10'
          architecture: ${{ matrix.target }}

      - name: Build wheels
        uses: PyO3/maturin-action@v1
        with:
          target: ${{ matrix.target }}
          args: --release --out dist --find-interpreter
          sccache: 'true'
          working-directory: bindings/python

      - name: Upload wheels
        uses: actions/upload-artifact@v4
        with:
          name: wheels
          path: bindings/python/dist

  python_build_macos:
    name: Python bindings (macos, ${{ matrix.target }})
    runs-on: macos-latest
    strategy:
      fail-fast: false
      matrix:
        target: [x86_64, aarch64]
    steps:
      - uses: actions/checkout@v4

      - uses: actions/setup-python@v5
        with:
          python-version: '3.10'

      - name: Build wheels
        uses: PyO3/maturin-action@v1
        with:
          target: ${{ matrix.target }}
          args: --release --out dist --find-interpreter
          sccache: 'true'
          working-directory: bindings/python

      - name: Upload wheels
        uses: actions/upload-artifact@v4
        with:
          name: wheels
          path: bindings/python/dist

<<<<<<< HEAD
  python_build_sdist:
    name: Python bindings (sdist)
    runs-on: ubuntu-latest
    steps:
      - uses: actions/checkout@v4

      - name: Build sdist
        uses: PyO3/maturin-action@v1
        with:
          command: sdist
          args: --out dist
          working-directory: bindings/python

      - name: Upload sdist
        uses: actions/upload-artifact@v4
        with:
          name: wheels
          path: bindings/python/dist
=======
  # python_build_sdist:
  #   name: Python bindings (sdist)
  #   runs-on: ubuntu-latest
  #   steps:
  #     - uses: actions/checkout@v4

  #     - name: Build sdist
  #       uses: PyO3/maturin-action@v1
  #       with:
  #         command: sdist
  #         args: --out dist
  #         working-directory: bindings/python

  #     - name: Upload sdist
  #       uses: actions/upload-artifact@v3
  #       with:
  #         name: wheels
  #         path: bindings/python/dist
>>>>>>> 829cf0ae

  publish_crate:
    name: Publish crate
    runs-on: ubuntu-latest
    if: startsWith(github.ref, 'refs/tags/')
    needs: [rust_checks]
    steps:
      - uses: actions/checkout@v4

      - name: Install rust stable
        uses: actions-rs/toolchain@v1
        with:
          toolchain: stable

      - name: Log in to crates.io
        uses: actions-rs/cargo@v1
        with:
          command: login
          args: ${{ secrets.CRATES_TOKEN }}

      - name: Publish to crates.io
        run: |
          cargo publish

  publish_python_bindings:
    name: Release
    runs-on: ubuntu-latest
    if: "startsWith(github.ref, 'refs/tags/')"
    needs: [python_build_linux, python_build_windows, python_build_macos]
    steps:
      - uses: actions/download-artifact@v4
        with:
          name: wheels

      - name: Publish to PyPI
        uses: PyO3/maturin-action@v1
        env:
          MATURIN_PYPI_TOKEN: ${{ secrets.PYPI_TOKEN }}
        with:
          command: upload
          args: --skip-existing *
          working-directory: bindings/python

  publish_github_release:
    name: Publish github release
    runs-on: ubuntu-latest
    needs: [publish_crate, publish_python_bindings]
    if: startsWith(github.ref, 'refs/tags/')
    steps:
      - uses: actions/checkout@v4
        with:
          fetch-depth: 0

      - name: Prepare environment
        run: |
          echo "TAG=${GITHUB_REF#refs/tags/}" >> $GITHUB_ENV;

      - name: Setup Python
        uses: actions/setup-python@v5
        with:
          python-version: '3.10'

      - name: Generate release notes
        run: |
          python scripts/generate_release_notes.py > ${{ github.workspace }}-RELEASE_NOTES.md

      - name: Release
        uses: softprops/action-gh-release@v2
        with:
          body_path: ${{ github.workspace }}-RELEASE_NOTES.md
          prerelease: ${{ contains(env.TAG, '-rc') }}
        env:
          GITHUB_TOKEN: ${{ secrets.GITHUB_TOKEN }}<|MERGE_RESOLUTION|>--- conflicted
+++ resolved
@@ -220,45 +220,24 @@
           name: wheels
           path: bindings/python/dist
 
-<<<<<<< HEAD
-  python_build_sdist:
-    name: Python bindings (sdist)
-    runs-on: ubuntu-latest
-    steps:
-      - uses: actions/checkout@v4
-
-      - name: Build sdist
-        uses: PyO3/maturin-action@v1
-        with:
-          command: sdist
-          args: --out dist
-          working-directory: bindings/python
-
-      - name: Upload sdist
-        uses: actions/upload-artifact@v4
-        with:
-          name: wheels
-          path: bindings/python/dist
-=======
-  # python_build_sdist:
-  #   name: Python bindings (sdist)
-  #   runs-on: ubuntu-latest
-  #   steps:
-  #     - uses: actions/checkout@v4
-
-  #     - name: Build sdist
-  #       uses: PyO3/maturin-action@v1
-  #       with:
-  #         command: sdist
-  #         args: --out dist
-  #         working-directory: bindings/python
-
-  #     - name: Upload sdist
-  #       uses: actions/upload-artifact@v3
-  #       with:
-  #         name: wheels
-  #         path: bindings/python/dist
->>>>>>> 829cf0ae
+#   python_build_sdist:
+#     name: Python bindings (sdist)
+#     runs-on: ubuntu-latest
+#     steps:
+#       - uses: actions/checkout@v4
+
+#       - name: Build sdist
+#         uses: PyO3/maturin-action@v1
+#         with:
+#           command: sdist
+#           args: --out dist
+#           working-directory: bindings/python
+
+#       - name: Upload sdist
+#         uses: actions/upload-artifact@v4
+#         with:
+#           name: wheels
+#           path: bindings/python/dist
 
   publish_crate:
     name: Publish crate
