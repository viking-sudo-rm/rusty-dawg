use bincode::deserialize_from;
use pyo3::prelude::*;
use pyo3::types::PyType;
use std::fs;

use rusty_dawg::dawg;
use rusty_dawg::graph::indexing::NodeIndex;
use rusty_dawg::weight::{Weight, WeightMinimal};

#[pyclass]
pub struct Dawg {
    dawg: dawg::Dawg<usize, WeightMinimal>,
}

// Wrap the normal Dawg class with a Python interface.
#[pymethods]
impl Dawg {
    #[new]
    pub fn new() -> Self {
        Self {
            dawg: dawg::Dawg::new(),
        }
    }

    #[classmethod]
<<<<<<< HEAD
    pub fn load(cls: &PyType, path: String) -> PyResult<Self> {
        let mut file = fs::OpenOptions::new().read(true).open(&path)?;
=======
    pub fn load(_cls: &PyType, path: String) -> PyResult<Self> {
        let file = fs::OpenOptions::new().read(true).open(&path)?;
>>>>>>> 9f4aa769
        Ok(Self {
            dawg: deserialize_from(&file).expect("Failed to deserialize"),
        })
    }

    pub fn build(&mut self, text: Vec<usize>) {
        self.dawg.build(&text);
    }

    pub fn get_initial(&self) -> usize {
        self.dawg.get_initial().index()
    }

    pub fn transition(&self, state: usize, token: usize, use_failures: bool) -> Option<usize> {
        let state_index = NodeIndex::new(state);
        match self.dawg.transition(state_index, token, use_failures) {
            Some(q) => Some(q.index()),
            None => None,
        }
    }

    pub fn transition_and_count(
        &self,
        state: usize,
        token: usize,
        length: u64,
    ) -> (Option<usize>, u64) {
        let state_index = NodeIndex::new(state);
        let (new_state, new_length) = self.dawg.transition_and_count(state_index, token, length);
        match new_state {
            Some(q) => (Some(q.index()), new_length),
            None => (None, new_length),
        }
    }

    pub fn get_count(&self, state: usize) -> u64 {
        let state_index = NodeIndex::new(state);
        self.dawg.get_weight(state_index).get_count()
    }

    // Returns (State, TokenId)
    pub fn get_edges(&self, state: usize) -> Vec<(usize, usize)> {
        let state_index = NodeIndex::new(state);
        let graph = self.dawg.get_graph();
        graph
            .edges(state_index)
            .map(|edge| (edge.target().index(), *edge.weight()))
            .collect()
    }

    pub fn recompute_lengths(&mut self) {
        self.dawg.recompute_lengths();
    }

    pub fn node_count(&self) -> usize {
        self.dawg.node_count()
    }

    pub fn edge_count(&self) -> usize {
        self.dawg.edge_count()
    }
}

impl Dawg {
    pub fn get_dawg(&self) -> &dawg::Dawg<usize, WeightMinimal> {
        &self.dawg
    }
}
<|MERGE_RESOLUTION|>--- conflicted
+++ resolved
@@ -23,13 +23,8 @@
     }
 
     #[classmethod]
-<<<<<<< HEAD
-    pub fn load(cls: &PyType, path: String) -> PyResult<Self> {
-        let mut file = fs::OpenOptions::new().read(true).open(&path)?;
-=======
     pub fn load(_cls: &PyType, path: String) -> PyResult<Self> {
         let file = fs::OpenOptions::new().read(true).open(&path)?;
->>>>>>> 9f4aa769
         Ok(Self {
             dawg: deserialize_from(&file).expect("Failed to deserialize"),
         })
@@ -97,4 +92,4 @@
     pub fn get_dawg(&self) -> &dawg::Dawg<usize, WeightMinimal> {
         &self.dawg
     }
-}
+}